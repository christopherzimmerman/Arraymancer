--- conflicted
+++ resolved
@@ -28,12 +28,8 @@
     Ts[t+1, ^1] = Ts[t+1, ^2]
 
 proc main() =
-<<<<<<< HEAD
-  var
-    Ts = newTensorWith[float]([timeSteps, spaceSteps], startingTemp)
-=======
   var Ts = newTensorWith[float]([timeSteps, spaceSteps], startingTemp)
->>>>>>> a18d0dab
+
 
   for j in 0 ..< timeSteps:
     Ts[j, 0] = startingTemp - oscillations * sin(2.0 * PI * j.float / timeSteps)
@@ -48,7 +44,6 @@
 echo &"Arraymancer Euler solve - time taken: {elapsed} seconds"
 
 
-<<<<<<< HEAD
 # Measurement on i5-5257U (Dual core mobile Broadwell 2.7Ghz)
 
 # Arraymancer Euler solve - time taken: 8.375565 seconds
@@ -57,8 +52,7 @@
 # OpenMP (yes it slows things done, probably false sharing)
 # Arraymancer Euler solve - time taken: 9.488133999999999 seconds
 # xtime.rb - 27.86s, 3114.4Mb (multithreading counting woes?)
-=======
+
 # Measurement on i7-970 (Hexa core 3.2GHz)
 # Arraymancer Euler solve - time taken: 5.857952 seconds
 # 6.01s, 3882.8Mb
->>>>>>> a18d0dab
